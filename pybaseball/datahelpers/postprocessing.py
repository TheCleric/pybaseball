--- conflicted
+++ resolved
@@ -32,36 +32,18 @@
     if not isinstance(value, str):
         return value
 
-<<<<<<< HEAD
-
-def try_parse(
-    value: str,
-    column_name: str,
-    null_replacement: Union[str, int, float] = np.nan,
-    known_percentages: List[str] = []
-) -> Union[str, int, float]:
-    if not isinstance(value, str):
-        return value if value is not None else null_replacement
-
-=======
->>>>>>> 15cd0ab6
     for regex in null_regexes:
         if re.compile(regex).match(value):
             return null_replacement
 
     percentage = False
 
-<<<<<<< HEAD
-    if value.endswith('%') or column_name.endswith('%') or column_name in known_percentages:
-        percentage = True
-=======
     # Is it a date?
     for date_format in date_formats:
         try:
             return datetime.strptime(value, date_format)
         except:
             pass
->>>>>>> 15cd0ab6
 
     # Is it an float or an int (including percetages)?
     try:
