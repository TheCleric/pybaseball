<<<<<<< HEAD
=======
import requests
from zipfile import ZipFile
>>>>>>> 0b6c31c7
import os
import zipfile
from io import BytesIO
from typing import Optional, Union, Tuple, IO

import pandas as pd
<<<<<<< HEAD
import requests

_lahman_url = "https://github.com/chadwickbureau/baseballdatabank/archive/master.zip"

def get_base_string(separator: str = os.sep) -> str:
    return separator.join(["baseballdatabank-master", "core"])

def get_file_name(separator: str, filename: str) -> str:
    return separator.join([get_base_string(separator), filename])


def _read_lahman_data_file(filename: str, header: int = 0, sep: str = ',', quotechar: str = "'") -> pd.DataFrame:
    (z, separator) = get_lahman_zip()
    filepath = get_file_name(separator, filename)
    _file_handle: Optional[Union[str, IO[bytes]]] = None
    if z is not None:
        _file_handle = z.open(filepath)
    elif not os.path.exists(filepath):
        # If we have the files locally, but ours is missing, then use the remote
        (z, separator) = get_lahman_zip(force_remote=True)
        filepath = get_file_name(separator, filename)
        # We should have a handle now, else fail
        assert z is not None
        _file_handle = z.open(filepath)
    else:
        _file_handle = filepath

    return pd.read_csv(_file_handle, header=header, sep=sep, quotechar=quotechar)

def get_lahman_zip(force_remote: bool = False) -> Tuple[Optional[zipfile.ZipFile], str]:
    # Retrieve the Lahman database zip file, returns None if file already exists in cwd.
    # If we already have the zip file, keep re-using that.
    # Making this a function since everything else will be re-using these lines
    if os.path.exists(get_base_string()) and not force_remote:
        handle = None
        separator = os.sep
    else:
        s = requests.get(_lahman_url, stream=True)
        handle = zipfile.ZipFile(BytesIO(s.content))
        separator = '/' # File separator inside the zip is always / regardless of os
    return (handle, separator)

def download_lahman() -> Tuple[Optional[zipfile.ZipFile], str]:
    # Download entire lahman db to present working directory
    (z, separator) = get_lahman_zip()
    if z is not None:
        z.extractall()
        return get_lahman_zip()
    return (z, separator)

def parks() -> pd.DataFrame:
    return _read_lahman_data_file("Parks.csv")

def all_star_full() -> pd.DataFrame:
    return _read_lahman_data_file("AllstarFull.csv")

def appearances() -> pd.DataFrame:
    return _read_lahman_data_file("Appearances.csv")

def awards_managers() -> pd.DataFrame:
    return _read_lahman_data_file("AwardsManagers.csv")

def awards_players() -> pd.DataFrame:
    return _read_lahman_data_file("AwardsPlayers.csv")

def awards_share_managers() -> pd.DataFrame:
    return _read_lahman_data_file("AwardsShareManagers.csv")

def awards_share_players() -> pd.DataFrame:
    return _read_lahman_data_file("AwardsSharePlayers.csv")

def batting() -> pd.DataFrame:
    return _read_lahman_data_file("Batting.csv")

def batting_post() -> pd.DataFrame:
    return _read_lahman_data_file("BattingPost.csv")

def college_playing() -> pd.DataFrame:
    return _read_lahman_data_file("CollegePlaying.csv")

def fielding() -> pd.DataFrame:
    return _read_lahman_data_file("Fielding.csv")

def fielding_of() -> pd.DataFrame:
    return _read_lahman_data_file("FieldingOF.csv")

def fielding_of_split() -> pd.DataFrame:
    return _read_lahman_data_file("FieldingOFsplit.csv")

def fielding_post() -> pd.DataFrame:
    return _read_lahman_data_file("FieldingPost.csv")

def hall_of_fame() -> pd.DataFrame:
    return _read_lahman_data_file("HallOfFame.csv")

def home_games() -> pd.DataFrame:
    return _read_lahman_data_file("HomeGames.csv")

def managers() -> pd.DataFrame:
    return _read_lahman_data_file("Managers.csv")

def managers_half() -> pd.DataFrame:
    return _read_lahman_data_file("ManagersHalf.csv")

# Alias for people -- the new name for master
def master() -> pd.DataFrame:
    return people()

def people() -> pd.DataFrame:
    return _read_lahman_data_file("People.csv")

def pitching() -> pd.DataFrame:
    return _read_lahman_data_file("Pitching.csv")

def pitching_post() -> pd.DataFrame:
    return _read_lahman_data_file("PitchingPost.csv")

def salaries() -> pd.DataFrame:
    return _read_lahman_data_file("Salaries.csv")

def schools() -> pd.DataFrame:
    # Different quotechar here bc of doublequotes used in some school names
    return _read_lahman_data_file("Schools.csv", quotechar='"')

def series_post() -> pd.DataFrame:
    return _read_lahman_data_file("SeriesPost.csv")

def teams() -> pd.DataFrame:
    return _read_lahman_data_file("Teams.csv")

def teams_franchises() -> pd.DataFrame:
    return _read_lahman_data_file("TeamsFranchises.csv")

def teams_half() -> pd.DataFrame:
    return _read_lahman_data_file("TeamsHalf.csv")
=======
from io import BytesIO
from typing import Optional

url = "https://github.com/chadwickbureau/baseballdatabank/archive/master.zip"
base_string = "baseballdatabank-master/core"

_handle = None

def get_lahman_zip() -> Optional[ZipFile]:
    # Retrieve the Lahman database zip file, returns None if file already exists in cwd.
    # If we already have the zip file, keep re-using that.
    # Making this a function since everything else will be re-using these lines
    global _handle
    if os.path.exists(base_string):
        _handle = None
    elif not _handle:
        s = requests.get(url, stream=True)
        _handle = ZipFile(BytesIO(s.content))
    return _handle

def download_lahman():
    # download entire lahman db to present working directory
    z = get_lahman_zip()
    if z is not None:
        z.extractall()
        z = get_lahman_zip()
        # this way we'll now start using the extracted zip directory
        # instead of the session ZipFile object

def _get_file(tablename: str, quotechar: str = "'") -> pd.DataFrame:
    z = get_lahman_zip()
    f = f'{base_string}/{tablename}'
    data = pd.read_csv(f if z is None else z.open(f), header=0, sep=',', quotechar=quotechar)
    return data


# do this for every table in the lahman db so they can exist as separate functions
def parks() -> pd.DataFrame:
    return _get_file('Parks.csv')

def all_star_full() -> pd.DataFrame:
    return _get_file("AllstarFull.csv")

def appearances() -> pd.DataFrame:
    return _get_file("Appearances.csv")

def awards_managers() -> pd.DataFrame:
    return _get_file("AwardsManagers.csv")

def awards_players() -> pd.DataFrame:
    return _get_file("AwardsPlayers.csv")

def awards_share_managers() -> pd.DataFrame:
    return _get_file("AwardsShareManagers.csv")

def awards_share_players() -> pd.DataFrame:
    return _get_file("AwardsSharePlayers.csv")

def batting() -> pd.DataFrame:
    return _get_file("Batting.csv")

def batting_post() -> pd.DataFrame:
    return _get_file("BattingPost.csv")

def college_playing() -> pd.DataFrame:
    return _get_file("CollegePlaying.csv")

def fielding() -> pd.DataFrame:
    return _get_file("Fielding.csv")

def fielding_of() -> pd.DataFrame:
    return _get_file("FieldingOF.csv")

def fielding_of_split() -> pd.DataFrame:
    return _get_file("FieldingOFsplit.csv")

def fielding_post() -> pd.DataFrame:
    return _get_file("FieldingPost.csv")

def hall_of_fame() -> pd.DataFrame:
    return _get_file("HallOfFame.csv")

def home_games() -> pd.DataFrame:
    return _get_file("HomeGames.csv")

def managers() -> pd.DataFrame:
    return _get_file("Managers.csv")

def managers_half() -> pd.DataFrame:
    return _get_file("ManagersHalf.csv")

def master() -> pd.DataFrame:
    # Alias for people -- the new name for master
    return people()

def people() -> pd.DataFrame:
    return _get_file("People.csv")

def pitching() -> pd.DataFrame:
    return _get_file("Pitching.csv")

def pitching_post() -> pd.DataFrame:
    return _get_file("PitchingPost.csv")

def salaries() -> pd.DataFrame:
    return _get_file("Salaries.csv")

def schools() -> pd.DataFrame:
    return _get_file("Schools.csv", quotechar='"')  # different here bc of doublequotes used in some school names

def series_post() -> pd.DataFrame:
    return _get_file("SeriesPost.csv")

def teams() -> pd.DataFrame:
    return _get_file("Teams.csv")

def teams_franchises() -> pd.DataFrame:
    return _get_file("TeamsFranchises.csv")

def teams_half() -> pd.DataFrame:
    return _get_file("TeamsHalf.csv")
>>>>>>> 0b6c31c7
<|MERGE_RESOLUTION|>--- conflicted
+++ resolved
@@ -1,153 +1,11 @@
-<<<<<<< HEAD
-=======
-import requests
-from zipfile import ZipFile
->>>>>>> 0b6c31c7
 import os
 import zipfile
 from io import BytesIO
-from typing import Optional, Union, Tuple, IO
+from typing import IO, Optional, Tuple, Union
+from zipfile import ZipFile
 
 import pandas as pd
-<<<<<<< HEAD
 import requests
-
-_lahman_url = "https://github.com/chadwickbureau/baseballdatabank/archive/master.zip"
-
-def get_base_string(separator: str = os.sep) -> str:
-    return separator.join(["baseballdatabank-master", "core"])
-
-def get_file_name(separator: str, filename: str) -> str:
-    return separator.join([get_base_string(separator), filename])
-
-
-def _read_lahman_data_file(filename: str, header: int = 0, sep: str = ',', quotechar: str = "'") -> pd.DataFrame:
-    (z, separator) = get_lahman_zip()
-    filepath = get_file_name(separator, filename)
-    _file_handle: Optional[Union[str, IO[bytes]]] = None
-    if z is not None:
-        _file_handle = z.open(filepath)
-    elif not os.path.exists(filepath):
-        # If we have the files locally, but ours is missing, then use the remote
-        (z, separator) = get_lahman_zip(force_remote=True)
-        filepath = get_file_name(separator, filename)
-        # We should have a handle now, else fail
-        assert z is not None
-        _file_handle = z.open(filepath)
-    else:
-        _file_handle = filepath
-
-    return pd.read_csv(_file_handle, header=header, sep=sep, quotechar=quotechar)
-
-def get_lahman_zip(force_remote: bool = False) -> Tuple[Optional[zipfile.ZipFile], str]:
-    # Retrieve the Lahman database zip file, returns None if file already exists in cwd.
-    # If we already have the zip file, keep re-using that.
-    # Making this a function since everything else will be re-using these lines
-    if os.path.exists(get_base_string()) and not force_remote:
-        handle = None
-        separator = os.sep
-    else:
-        s = requests.get(_lahman_url, stream=True)
-        handle = zipfile.ZipFile(BytesIO(s.content))
-        separator = '/' # File separator inside the zip is always / regardless of os
-    return (handle, separator)
-
-def download_lahman() -> Tuple[Optional[zipfile.ZipFile], str]:
-    # Download entire lahman db to present working directory
-    (z, separator) = get_lahman_zip()
-    if z is not None:
-        z.extractall()
-        return get_lahman_zip()
-    return (z, separator)
-
-def parks() -> pd.DataFrame:
-    return _read_lahman_data_file("Parks.csv")
-
-def all_star_full() -> pd.DataFrame:
-    return _read_lahman_data_file("AllstarFull.csv")
-
-def appearances() -> pd.DataFrame:
-    return _read_lahman_data_file("Appearances.csv")
-
-def awards_managers() -> pd.DataFrame:
-    return _read_lahman_data_file("AwardsManagers.csv")
-
-def awards_players() -> pd.DataFrame:
-    return _read_lahman_data_file("AwardsPlayers.csv")
-
-def awards_share_managers() -> pd.DataFrame:
-    return _read_lahman_data_file("AwardsShareManagers.csv")
-
-def awards_share_players() -> pd.DataFrame:
-    return _read_lahman_data_file("AwardsSharePlayers.csv")
-
-def batting() -> pd.DataFrame:
-    return _read_lahman_data_file("Batting.csv")
-
-def batting_post() -> pd.DataFrame:
-    return _read_lahman_data_file("BattingPost.csv")
-
-def college_playing() -> pd.DataFrame:
-    return _read_lahman_data_file("CollegePlaying.csv")
-
-def fielding() -> pd.DataFrame:
-    return _read_lahman_data_file("Fielding.csv")
-
-def fielding_of() -> pd.DataFrame:
-    return _read_lahman_data_file("FieldingOF.csv")
-
-def fielding_of_split() -> pd.DataFrame:
-    return _read_lahman_data_file("FieldingOFsplit.csv")
-
-def fielding_post() -> pd.DataFrame:
-    return _read_lahman_data_file("FieldingPost.csv")
-
-def hall_of_fame() -> pd.DataFrame:
-    return _read_lahman_data_file("HallOfFame.csv")
-
-def home_games() -> pd.DataFrame:
-    return _read_lahman_data_file("HomeGames.csv")
-
-def managers() -> pd.DataFrame:
-    return _read_lahman_data_file("Managers.csv")
-
-def managers_half() -> pd.DataFrame:
-    return _read_lahman_data_file("ManagersHalf.csv")
-
-# Alias for people -- the new name for master
-def master() -> pd.DataFrame:
-    return people()
-
-def people() -> pd.DataFrame:
-    return _read_lahman_data_file("People.csv")
-
-def pitching() -> pd.DataFrame:
-    return _read_lahman_data_file("Pitching.csv")
-
-def pitching_post() -> pd.DataFrame:
-    return _read_lahman_data_file("PitchingPost.csv")
-
-def salaries() -> pd.DataFrame:
-    return _read_lahman_data_file("Salaries.csv")
-
-def schools() -> pd.DataFrame:
-    # Different quotechar here bc of doublequotes used in some school names
-    return _read_lahman_data_file("Schools.csv", quotechar='"')
-
-def series_post() -> pd.DataFrame:
-    return _read_lahman_data_file("SeriesPost.csv")
-
-def teams() -> pd.DataFrame:
-    return _read_lahman_data_file("Teams.csv")
-
-def teams_franchises() -> pd.DataFrame:
-    return _read_lahman_data_file("TeamsFranchises.csv")
-
-def teams_half() -> pd.DataFrame:
-    return _read_lahman_data_file("TeamsHalf.csv")
-=======
-from io import BytesIO
-from typing import Optional
 
 url = "https://github.com/chadwickbureau/baseballdatabank/archive/master.zip"
 base_string = "baseballdatabank-master/core"
@@ -266,5 +124,4 @@
     return _get_file("TeamsFranchises.csv")
 
 def teams_half() -> pd.DataFrame:
-    return _get_file("TeamsHalf.csv")
->>>>>>> 0b6c31c7
+    return _get_file("TeamsHalf.csv")