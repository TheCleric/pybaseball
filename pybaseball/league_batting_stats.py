import requests
import pandas as pd
from bs4 import BeautifulSoup

def get_soup(start_dt, end_dt):
	# get most recent standings if date not specified
	if((start_dt is None) or (end_dt is None)):
		print('Error: a date range needs to be specified')
		return None
	url = "http://www.baseball-reference.com/leagues/daily.cgi?user_team=&bust_cache=&type=b&lastndays=7&dates=fromandto&fromandto={}.{}&level=mlb&franch=&stat=&stat_value=0".format(start_dt, end_dt)
	s=requests.get(url).content
	return BeautifulSoup(s, "html.parser")

def get_table(soup):
	table = soup.find_all('table')[0]
	data = []
	headings = [th.get_text() for th in table.find("tr").find_all("th")][1:]
	data.append(headings)
	table_body = table.find('tbody')
	rows = table_body.find_all('tr')
	for row in rows:
	    cols = row.find_all('td')
	    cols = [ele.text.strip() for ele in cols]
	    data.append([ele for ele in cols])# if ele])
	data = pd.DataFrame(data)
	data = data.rename(columns=data.iloc[0])
	data = data.reindex(data.index.drop(0))
	return data

def batting_stats_range(start_dt=None, end_dt=None):
	"""
	Get all batting stats for a set time range. This can be the past week, the month of 
	August, anything. Just supply the start and end date in YYYY-MM-DD format. 
	"""
	# retrieve html from baseball reference
	soup = get_soup(start_dt, end_dt)
	table = get_table(soup)
	table = table.dropna(how='all') # drop if all columns are NA
	# scraped data is initially in string format. convert the necessary columns to numeric.
	for column in ['Age', '#days', 'G', 'PA', 'AB', 'R', 'H', '2B', '3B',
					'HR', 'RBI', 'BB', 'IBB', 'SO', 'HBP', 'SH', 'SF', 'GDP',
					'SB', 'CS', 'BA', 'OBP', 'SLG', 'OPS']:
		#table[column] = table[column].astype('float')
		table[column] = pd.to_numeric(table[column])

	return table

def batting_stats(season=None):
	"""
	Get all batting stats for a set season. If no argument is supplied, gives stats for 
	current season to date. 
	"""
	if season == None:
		season = datetime.datetime.today().strftime("%Y")
<<<<<<< HEAD
	season = str(season)
	start_dt = season + '-03-01' #opening day is always late march or early april
	end_dt = season + '-11-01' #season is definitely over by November 
	return(batting_stats_range(start_dt, end_dt))
=======
	start_dt = season + '-03-01' #opening day is always late march or early april
	end_dt = season + '-11-01' #season is definitely over by November 
	return(batting_stats_range(start_dt, end_dt))
>>>>>>> 79dd7aae
<|MERGE_RESOLUTION|>--- conflicted
+++ resolved
@@ -52,13 +52,7 @@
 	"""
 	if season == None:
 		season = datetime.datetime.today().strftime("%Y")
-<<<<<<< HEAD
 	season = str(season)
 	start_dt = season + '-03-01' #opening day is always late march or early april
 	end_dt = season + '-11-01' #season is definitely over by November 
-	return(batting_stats_range(start_dt, end_dt))
-=======
-	start_dt = season + '-03-01' #opening day is always late march or early april
-	end_dt = season + '-11-01' #season is definitely over by November 
-	return(batting_stats_range(start_dt, end_dt))
->>>>>>> 79dd7aae
+	return(batting_stats_range(start_dt, end_dt))