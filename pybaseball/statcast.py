import numpy as np
import pandas as pd
import requests
import datetime
import warnings
import io

def validate_datestring(date_text):
    try:
        datetime.datetime.strptime(date_text, '%Y-%m-%d')
    except ValueError:
        raise ValueError("Incorrect data format, should be YYYY-MM-DD")

def sanitize_input(start_dt, end_dt):
    # if no dates are supplied, assume they want yesterday's data
    # send a warning in case they wanted to specify
    if start_dt is None and end_dt is None:
        today = datetime.datetime.today()
        start_dt = (today - datetime.timedelta(1)).strftime("%Y-%m-%d")
        end_dt = today.strftime("%Y-%m-%d")
        print("Warning: no date range supplied. Returning yesterday's Statcast data. For a different date range, try get_statcast(start_dt, end_dt).")
    #if only one date is supplied, assume they only want that day's stats
    #query in this case is from date 1 to date 1
    if start_dt is None:
        start_dt = end_dt
    if end_dt is None:
        end_dt = start_dt
    # now that both dates are not None, make sure they are valid date strings
    validate_datestring(start_dt)
    validate_datestring(end_dt)
    return start_dt, end_dt

def small_request(start_dt,end_dt):
    url = "https://baseballsavant.mlb.com/statcast_search/csv?all=true&hfPT=&hfAB=&hfBBT=&hfPR=&hfZ=&stadium=&hfBBL=&hfNewZones=&hfGT=R%7CPO%7CS%7C=&hfSea=&hfSit=&player_type=pitcher&hfOuts=&opponent=&pitcher_throws=&batter_stands=&hfSA=&game_date_gt={}&game_date_lt={}&team=&position=&hfRO=&home_road=&hfFlag=&metric_1=&hfInn=&min_pitches=0&min_results=0&group_by=name&sort_col=pitches&player_event_sort=h_launch_speed&sort_order=desc&min_abs=0&type=details&".format(start_dt, end_dt)
    s=requests.get(url, timeout=None).content
    data = pd.read_csv(io.StringIO(s.decode('utf-8')))#, error_bad_lines=False) # skips 'bad lines' breaking scrapes. still testing this.
    return data

def large_request(start_dt,end_dt,d1,d2,step,verbose):
    """
    break start and end date into smaller increments, collecting all data in small chunks and appending all results to a common dataframe
    end_dt is the date strings for the final day of the query
    d1 and d2 are datetime objects for first and last day of query, for doing date math
    a third datetime object (d) will be used to increment over time for the several intermediate queries
    """
    error_counter = 0 # count failed requests. If > X, break
    no_success_msg_flag = False # a flag for passing over the success message of requests are failing
    print("This is a large query, it may take a moment to complete")
    dataframe_list = []
    #step = 3 # number of days per mini-query (test this later to see how large I can make this without losing data)
    d = d1 + datetime.timedelta(days=step)
    while d <= d2: #while intermediate query end_dt <= global query end_dt, keep looping
        # dates before 3/15 and after 11/15 will always be offseason
        # if these dates are detected, check if the next season is within the user's query
        # if yes, fast-forward to the next season to avoid empty requests
        # if no, break the loop. all useful data has been pulled.
        if ((d.month < 4 and d.day < 15) or (d1.month > 10 and d1.day > 14)):
            if d2.year > d.year:
                print('Skipping offseason dates')
                d1 = d1.replace(month=3,day=15,year=d1.year+1)
                d = d1 + datetime.timedelta(days=step+1)
            else:
                break

        start_dt = d1.strftime('%Y-%m-%d')
        intermediate_end_dt = d.strftime('%Y-%m-%d')
        data = small_request(start_dt,intermediate_end_dt)
        # append to list of dataframes if not empty or failed (failed requests have one row saying "Error: Query Timeout")
        if data.shape[0] > 1:
            dataframe_list.append(data)
        # if it failed, retry up to three times
        else:
            success = 0
            while success == 0:
                data = small_request(start_dt,intermediate_end_dt)
                if data.shape[0] > 1:
                    dataframe_list.append(data)
                    success = 1
<<<<<<< HEAD
                else:
                    error_counter += 1
                if error_counter > 2:
                    # this request is probably too large. Cut a day off of this request and make that its own separate request. 
                    # For each, append to dataframe list if successful, skip and print error message if failed
                    tmp_end = d - datetime.timedelta(days=1)
                    tmp_end = tmp_end.strftime('%Y-%m-%d')
                    smaller_data_1 = small_request(start_dt, tmp_end)
                    smaller_data_2 = small_request(intermediate_end_dt,intermediate_end_dt)
                    if smaller_data_1.shape[0] > 1:
                        dataframe_list.append(smaller_data_1)
                        print("Completed sub-query from {} to {}".format(start_dt,tmp_end))
                    else:
                        print("Query unsuccessful for data from {} to {}. Skipping these dates.".format(start_dt,tmp_end))
                    if smaller_data_2.shape[0] > 1:
                        dataframe_list.append(smaller_data_2)
                        print("Completed sub-query from {} to {}".format(intermediate_end_dt,intermediate_end_dt))
                    else:
                        print("Query unsuccessful for data from {} to {}. Skipping these dates.".format(intermediate_end_dt,intermediate_end_dt))

=======
                    error_counter = 0 # reset counter
                else:
                    error_counter += 1
                if error_counter > 2:
                    print("Query unsuccessful for data from {} to {}. Skipping these dates.".format(start_dt,intermediate_end_dt))
>>>>>>> 9eb2dc84
                    no_success_msg_flag = True # flag for passing over the success message since this request failed
                    error_counter = 0 # reset counter
                    break


        if verbose:
            if no_success_msg_flag is False:
                print("Completed sub-query from {} to {}".format(start_dt,intermediate_end_dt))
            else:
                no_success_msg_flag = False # if failed, reset this flag so message will send again next iteration
        # increment dates
        d1 = d + datetime.timedelta(days=1)
        d = d + datetime.timedelta(days=step+1)

    # if start date > end date after being incremented, the loop captured each date's data
    if d1 > d2:
        pass
    # if start date <= end date, then there are a few leftover dates to grab data for.
    else:
        # start_dt from the earlier loop will work, but instead of d we now want the original end_dt
        start_dt = d1.strftime('%Y-%m-%d')
        data = small_request(start_dt,end_dt)
        dataframe_list.append(data)
        if verbose:
            print("Completed sub-query from {} to {}".format(start_dt,end_dt))

    # concatenate all dataframes into final result set 
    final_data = pd.concat(dataframe_list, axis=0)
    return final_data

def postprocessing(data, team):
    #replace empty entries and 'null' strings with np.NaN
    data.replace(r'^\s*$', np.nan, regex=True, inplace = True)
    data.replace(r'^null$', np.nan, regex=True, inplace = True)

    # convert columns to numeric
    not_numeric = ['sv_id', 'umpire', 'zone', 'type', 'inning_topbot', 'bb_type', 'away_team', 'home_team', 'p_throws', 'stand', 'game_type', 'des', 'description', 'events', 'player_name', 'game_date', 'pitch_type']
    numeric_cols = [col for col in data.columns if col not in not_numeric]
    data[numeric_cols] = data[numeric_cols].astype(float)

    # convert date col to datetime data type and sort so that this returns in an order that makes sense (by date and game)
    data['game_date'] = pd.to_datetime(data['game_date'], format='%Y-%m-%d')
    data = data.sort_values(['game_date', 'game_pk', 'at_bat_number', 'pitch_number'], ascending=False)

    #select only pitches from a particular team
    valid_teams = ['MIN', 'PHI', 'BAL', 'NYY', 'LAD', 'OAK', 'SEA', 'TB', 'MIL', 'MIA',
       'KC', 'TEX', 'CHC', 'ATL', 'COL', 'HOU', 'CIN', 'LAA', 'DET', 'TOR',
<<<<<<< HEAD
       'PIT', 'NYM', 'CLE', 'CWS', 'STL', 'WSH', 'SF', 'SD', 'BOS','ARI','ANA','WAS']
=======
       'PIT', 'NYM', 'CLE', 'CWS', 'STL', 'WSH', 'SF', 'SD', 'BOS']
>>>>>>> 9eb2dc84
    if(team in valid_teams):
        data = data.loc[(data['home_team']==team)|(data['away_team']==team)]
    elif(team != None):
        raise ValueError('Error: invalid team abbreviation. Valid team names are: {}'.format(valid_teams))
    data = data.reset_index()
    return data

def statcast(start_dt=None, end_dt=None, team=None, verbose=True):
    """ 
    Pulls statcast play-level data from Baseball Savant for a given date range.

    INPUTS: 
    start_dt: YYYY-MM-DD : the first date for which you want statcast data
    end_dt: YYYY-MM-DD : the last date for which you want statcast data 
    team: optional (defaults to None) : city abbreviation of the team you want data for (e.g. SEA or BOS)

    If no arguments are provided, this will return yesterday's statcast data. If one date is provided, it will return that date's statcast data. 
    """
    start_dt, end_dt = sanitize_input(start_dt, end_dt)
    # 3 days or less -> a quick one-shot request. Greater than 3 days -> break it into multiple smaller queries
    small_query_threshold = 5
    # inputs are valid if either both or zero dates are supplied. Not valid of only one given.
    if start_dt and end_dt:
        # how many days worth of data are needed?
        date_format = "%Y-%m-%d"
        d1 = datetime.datetime.strptime(start_dt, date_format)
        d2 = datetime.datetime.strptime(end_dt, date_format)
        days_in_query = (d2 - d1).days
        if days_in_query <= small_query_threshold:
            data = small_request(start_dt,end_dt)
        else:
            data = large_request(start_dt,end_dt,d1,d2,step=small_query_threshold,verbose=verbose)
        # clean up data types, 'null' to np.NaN, subset to team if requested
        data = postprocessing(data, team)
        return data<|MERGE_RESOLUTION|>--- conflicted
+++ resolved
@@ -76,7 +76,6 @@
                 if data.shape[0] > 1:
                     dataframe_list.append(data)
                     success = 1
-<<<<<<< HEAD
                 else:
                     error_counter += 1
                 if error_counter > 2:
@@ -96,14 +95,7 @@
                         print("Completed sub-query from {} to {}".format(intermediate_end_dt,intermediate_end_dt))
                     else:
                         print("Query unsuccessful for data from {} to {}. Skipping these dates.".format(intermediate_end_dt,intermediate_end_dt))
-
-=======
-                    error_counter = 0 # reset counter
-                else:
-                    error_counter += 1
-                if error_counter > 2:
-                    print("Query unsuccessful for data from {} to {}. Skipping these dates.".format(start_dt,intermediate_end_dt))
->>>>>>> 9eb2dc84
+                    
                     no_success_msg_flag = True # flag for passing over the success message since this request failed
                     error_counter = 0 # reset counter
                     break
@@ -151,11 +143,8 @@
     #select only pitches from a particular team
     valid_teams = ['MIN', 'PHI', 'BAL', 'NYY', 'LAD', 'OAK', 'SEA', 'TB', 'MIL', 'MIA',
        'KC', 'TEX', 'CHC', 'ATL', 'COL', 'HOU', 'CIN', 'LAA', 'DET', 'TOR',
-<<<<<<< HEAD
        'PIT', 'NYM', 'CLE', 'CWS', 'STL', 'WSH', 'SF', 'SD', 'BOS','ARI','ANA','WAS']
-=======
-       'PIT', 'NYM', 'CLE', 'CWS', 'STL', 'WSH', 'SF', 'SD', 'BOS']
->>>>>>> 9eb2dc84
+
     if(team in valid_teams):
         data = data.loc[(data['home_team']==team)|(data['away_team']==team)]
     elif(team != None):
